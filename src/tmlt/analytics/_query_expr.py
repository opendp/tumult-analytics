--- conflicted
+++ resolved
@@ -1961,19 +1961,8 @@
 
 
 @dataclass(frozen=True)
-<<<<<<< HEAD
-class GroupByBoundedSTDEV(SingleChildQueryExpr):
+class GroupByBoundedStdev(SingleChildQueryExpr):
     """Returns bounded stdev of a column for each combination of groupby domains."""
-=======
-class GroupByBoundedStdev(SingleChildQueryExpr):
-    """Returns bounded stdev of a column for each combination of groupby domains.
-
-    If the column to be measured contains null, NaN, or positive or negative infinity,
-    those values will be dropped (as if dropped explicitly via
-    :class:`DropNullAndNan` and :class:`DropInfinity`) before the
-    standard deviation is calculated.
-    """
->>>>>>> 7c31a3f7
 
     groupby_keys: Union[KeySet, Tuple[str, ...]]
     """The keys, or columns list to collect keys from, to be grouped on."""
