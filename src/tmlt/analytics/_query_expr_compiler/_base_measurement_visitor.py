"""Defines a base class for building measurement visitors."""
import math
import warnings
from abc import abstractmethod
from datetime import datetime
from decimal import Decimal
from typing import Any, Callable, Dict, List, Optional, Sequence, Tuple, Union, cast

import sympy as sp
from pyspark.sql import DataFrame, SparkSession

# SPDX-License-Identifier: Apache-2.0
# Copyright Tumult Labs 2025
from pyspark.sql.types import (
    BooleanType,
    ByteType,
    DateType,
    DecimalType,
    DoubleType,
    FloatType,
    IntegerType,
    LongType,
    ShortType,
    StringType,
    StructType,
    TimestampType,
)
from tmlt.core.domains.collections import DictDomain
from tmlt.core.domains.spark_domains import SparkDataFrameDomain
from tmlt.core.measurements.aggregations import (
    NoiseMechanism,
    create_average_measurement,
    create_bounds_measurement,
    create_count_distinct_measurement,
    create_count_measurement,
    create_partition_selection_measurement,
    create_quantile_measurement,
    create_standard_deviation_measurement,
    create_sum_measurement,
    create_variance_measurement,
)
from tmlt.core.measurements.base import Measurement
from tmlt.core.measurements.interactive_measurements import (
    MeasurementQuery,
    Queryable,
    SequentialComposition,
    create_adaptive_composition,
)
from tmlt.core.measurements.postprocess import NonInteractivePostProcess, PostProcess
from tmlt.core.measures import ApproxDP, PureDP, RhoZCDP
from tmlt.core.metrics import (
    DictMetric,
    HammingDistance,
    IfGroupedBy,
    SymmetricDifference,
)
from tmlt.core.transformations.base import Transformation
from tmlt.core.transformations.converters import UnwrapIfGroupedBy
from tmlt.core.transformations.spark_transformations.groupby import GroupBy
from tmlt.core.transformations.spark_transformations.select import (
    Select as SelectTransformation,
)
from tmlt.core.utils.exact_number import ExactNumber

from tmlt.analytics import AnalyticsInternalError
from tmlt.analytics._catalog import Catalog
from tmlt.analytics._noise_info import NoiseInfo, _noise_from_measurement
from tmlt.analytics._query_expr import (
    AverageMechanism,
    CountDistinctMechanism,
    CountMechanism,
)
from tmlt.analytics._query_expr import DropInfinity as DropInfExpr
from tmlt.analytics._query_expr import DropNullAndNan, EnforceConstraint
from tmlt.analytics._query_expr import Filter as FilterExpr
from tmlt.analytics._query_expr import FlatMap as FlatMapExpr
from tmlt.analytics._query_expr import FlatMapByID as FlatMapByIDExpr
from tmlt.analytics._query_expr import (
    GetBounds,
    GetGroups,
    GroupByBoundedAverage,
    GroupByBoundedStdev,
    GroupByBoundedSum,
    GroupByBoundedVariance,
    GroupByCount,
    GroupByCountDistinct,
    GroupByQuantile,
)
from tmlt.analytics._query_expr import JoinPrivate as JoinPrivateExpr
from tmlt.analytics._query_expr import JoinPublic as JoinPublicExpr
from tmlt.analytics._query_expr import Map as MapExpr
from tmlt.analytics._query_expr import PrivateSource as PrivateSourceExpr
from tmlt.analytics._query_expr import QueryExpr, QueryExprVisitor
from tmlt.analytics._query_expr import Rename as RenameExpr
from tmlt.analytics._query_expr import ReplaceInfinity, ReplaceNullAndNan
from tmlt.analytics._query_expr import Select as SelectExpr
from tmlt.analytics._query_expr import (
    StdevMechanism,
    SumMechanism,
    SuppressAggregates,
    VarianceMechanism,
)
from tmlt.analytics._schema import Schema
from tmlt.analytics._table_identifier import Identifier
from tmlt.analytics._table_reference import TableReference
from tmlt.analytics._transformation_utils import get_table_from_ref
from tmlt.analytics.constraints import (
    Constraint,
    MaxGroupsPerID,
    MaxRowsPerGroupPerID,
    MaxRowsPerID,
)
from tmlt.analytics.keyset import KeySet
from tmlt.analytics.privacy_budget import (
    ApproxDPBudget,
    PrivacyBudget,
    PureDPBudget,
    RhoZCDPBudget,
)


def _get_core_mechanism(
    query: Union[
        GroupByBoundedAverage,
        GroupByBoundedStdev,
        GroupByBoundedSum,
        GroupByBoundedVariance,
        GroupByCount,
        GroupByCountDistinct,
    ]
) -> NoiseMechanism:
    if query.core_mechanism is None:
        raise AnalyticsInternalError(
            f"QueryExpr {query} should have had core_mechanism set during rewriting, "
            "but it was None instead."
        )
    return query.core_mechanism


def _get_query_bounds(
    query: Union[
        GroupByBoundedAverage,
        GroupByBoundedStdev,
        GroupByBoundedSum,
        GroupByBoundedVariance,
        GroupByQuantile,
    ]
) -> Tuple[ExactNumber, ExactNumber]:
    """Returns lower and upper clamping bounds of a query as :class:`~.ExactNumbers`."""
    if query.high == query.low:
        bound = ExactNumber.from_float(query.high, round_up=True)
        return (bound, bound)
    lower_ceiling = ExactNumber.from_float(query.low, round_up=True)
    upper_floor = ExactNumber.from_float(query.high, round_up=False)
    return (lower_ceiling, upper_floor)


def _get_truncatable_constraints(
    constraints: List[Constraint],
) -> List[Tuple[Constraint, ...]]:
    """Get sets of constraints that produce a finite aggregation stability."""
    # Because of constraint simplification, there should be at most one
    # MaxRowsPerID constraint, and at most one MaxGroupsPerID and
    # MaxRowsPerGroupPerID each per column.
    max_rows_per_id = next(
        (c for c in constraints if isinstance(c, MaxRowsPerID)), None
    )
    max_groups_per_id = {
        c.grouping_column: c for c in constraints if isinstance(c, MaxGroupsPerID)
    }
    max_rows_per_group_per_id = {
        c.grouping_column: c for c in constraints if isinstance(c, MaxRowsPerGroupPerID)
    }

    ret: List[Tuple[Constraint, ...]] = [
        (max_groups_per_id[col], max_rows_per_group_per_id[col])
        for col in set(max_groups_per_id) & set(max_rows_per_group_per_id)
    ]
    if max_rows_per_id:
        ret.append((max_rows_per_id,))
    return ret


def _constraint_stability(
    constraints: Tuple[Constraint, ...],
    output_measure: Union[PureDP, ApproxDP, RhoZCDP],
    grouping_columns: Sequence[str],
) -> float:
    """Compute the transformation stability of applying the given constraints.

    The values produced by this method are not intended for use doing actual
    stability calculations, they are just to provide an easy way to evaluate the
    relative stabilities of different possible truncations.
    """
    if len(constraints) == 1 and isinstance(constraints[0], MaxRowsPerID):
        return constraints[0].max
    elif (
        len(constraints) == 2
        and isinstance(constraints[0], MaxGroupsPerID)
        and isinstance(constraints[1], MaxRowsPerGroupPerID)
    ):
        if (
            output_measure == PureDP()
            or output_measure == ApproxDP()
            or constraints[0].grouping_column not in grouping_columns
        ):
            return constraints[0].max * constraints[1].max
        elif output_measure == RhoZCDP():
            return math.sqrt(constraints[0].max) * constraints[1].max
        else:
            raise AnalyticsInternalError(f"Unknown output measure {output_measure}.")
    else:
        raise AnalyticsInternalError(
            f"Constraints {constraints} are not a combination for which a stability "
            "can be computed."
        )


def _generate_constrained_count_distinct(
    query: GroupByCountDistinct, schema: Schema, constraints: List[Constraint]
) -> Optional[GroupByCount]:
    """Return a more optimal query for the given count-distinct, if one exists.

    This method handles inferring additional constraints on a
    GroupByCountDistinct query and using those constraints to generate more
    optimal queries. This is possible in two cases, both on IDs tables:

    - Only the ID column is being counted, and no groupby is performed. When
      this happens, each ID can contribute at most once to the resulting count,
      equivalent to a ``MaxRowsPerID(1)`` constraint.

    - Only the ID column is being counted, and the result is grouped on exactly
      one column which has a MaxGroupsPerID constraint on it. In this case, each
      ID can contribute at most once to the count of each group, equivalent to a
      ``MaxRowsPerGroupPerID(other_column, 1)`` constraint.

    In both of these cases, a performance optimization is also possible: because
    enforcing the constraints drops all but one of the rows per ID in the first
    case or per (ID, group) value pair in the second, a normal count query will
    produce the same result and should run faster because it doesn't need to
    handle deduplicating the values.
    """
    columns_to_count = set(query.columns_to_count or schema.columns)
    if isinstance(query.groupby_keys, KeySet):
        groupby_columns = query.groupby_keys.dataframe().columns
    else:
        groupby_columns = list(query.groupby_keys)

    # For non-IDs cases or cases where columns other than the ID column must be
    # distinct, there's no optimization to make.
    if schema.id_column is None or columns_to_count != {schema.id_column}:
        return None

    mechanism = (
        CountMechanism.DEFAULT
        if query.mechanism == CountDistinctMechanism.DEFAULT
        else CountMechanism.LAPLACE
        if query.mechanism == CountDistinctMechanism.LAPLACE
        else CountMechanism.GAUSSIAN
        if query.mechanism == CountDistinctMechanism.GAUSSIAN
        else None
    )
    if mechanism is None:
        raise AnalyticsInternalError(f"Unknown mechanism {query.mechanism}.")

    if not groupby_columns:
        # No groupby is performed; this is equivalent to a MaxRowsPerID(1)
        # constraint on the table.
        return GroupByCount(
            EnforceConstraint(query.child, MaxRowsPerID(1)),
            groupby_keys=query.groupby_keys,
            output_column=query.output_column,
            mechanism=mechanism,
            core_mechanism=query.core_mechanism,
        )
    elif len(groupby_columns) == 1:
        # A groupby on exactly one column is performed; if that column has a
        # MaxGroupsPerID constraint, then this is equivalent to a
        # MaxRowsPerGroupPerID(grouping_column, 1) constraint.
        grouping_column = groupby_columns[0]
        constraint = next(
            (
                c
                for c in constraints
                if isinstance(c, MaxGroupsPerID)
                and c.grouping_column == grouping_column
            ),
            None,
        )
        if constraint is not None:
            return GroupByCount(
                EnforceConstraint(
                    query.child, MaxRowsPerGroupPerID(constraint.grouping_column, 1)
                ),
                groupby_keys=query.groupby_keys,
                output_column=query.output_column,
                mechanism=mechanism,
                core_mechanism=query.core_mechanism,
            )

    # If none of the above cases are true, no optimization is possible.
    return None


def _build_keyset_for_spark_schema(schema: StructType) -> KeySet:
    """Create a single-row DataFrame with the given schema."""
    spark = SparkSession.builder.getOrCreate()

    # KeySets with no columns aren't allowed to have rows.
    if not schema.fields:
        return KeySet.from_dataframe(spark.createDataFrame([], schema=schema))

    default_values = []
    for field in schema.fields:
        default_value: Any
        if isinstance(field.dataType, (ByteType, ShortType, IntegerType, LongType)):
            default_value = 0
        elif isinstance(field.dataType, (FloatType, DoubleType)):
            default_value = 0.0
        elif isinstance(field.dataType, StringType):
            default_value = ""
        elif isinstance(field.dataType, BooleanType):
            default_value = False
        elif isinstance(field.dataType, DateType):
            default_value = datetime.strptime("1970-01-01", "%Y-%m-%d").date()
        elif isinstance(field.dataType, TimestampType):
            default_value = datetime.strptime(
                "1970-01-01 00:00:00", "%Y-%m-%d %H:%M:%S"
            )
        elif isinstance(field.dataType, DecimalType):
            default_value = Decimal("0.0")
        else:
            raise ValueError(f"Unsupported data type {field.dataType}")
        default_values.append(default_value)

    # Create a DataFrame with a single row using the default values
    df = spark.createDataFrame([tuple(default_values)], schema=schema)
    if df.schema != schema:
        raise AnalyticsInternalError(
            f"Failed to create a DataFrame with schema {schema}."
        )
    return KeySet.from_dataframe(df)


def _split_auto_partition_budget(
    budget: PrivacyBudget,
) -> Tuple[ApproxDPBudget, ApproxDPBudget]:
    """Split a budget for use in a query with automatic partition selection.

    The entire delta is consumed by partition selection since the subsequent queries
    do not consume delta.
    """
    try:
        assert isinstance(budget, ApproxDPBudget)
    except AssertionError as exp:
        raise ValueError(
            "An ApproxDPBudget is required for a query with partition selection."
        ) from exp

    if budget.is_infinite:
        # Need to set delta to zero in the second query which cannot consume delta.
        return ApproxDPBudget(float("inf"), 1), ApproxDPBudget(float("inf"), 0)

    epsilon, delta = budget.value
    half_epsilon = epsilon * ExactNumber("0.5")
    return ApproxDPBudget(half_epsilon, delta), ApproxDPBudget(half_epsilon, 0)


class BaseMeasurementVisitor(QueryExprVisitor):
    """A visitor to create a measurement from a query expression."""

    def __init__(
        self,
        privacy_budget: PrivacyBudget,
        stability: Any,
        input_domain: DictDomain,
        input_metric: DictMetric,
        output_measure: Union[PureDP, ApproxDP, RhoZCDP],
        default_mechanism: NoiseMechanism,
        public_sources: Dict[str, DataFrame],
        catalog: Catalog,
        table_constraints: Dict[Identifier, List[Constraint]],
    ):
        """Constructor for MeasurementVisitor."""
        self.budget = privacy_budget
        self.adjusted_budget = privacy_budget
        self.stability = stability
        self.input_domain = input_domain
        self.input_metric = input_metric
        self.default_mechanism = default_mechanism
        self.public_sources = public_sources
        self.output_measure = output_measure
        self.catalog = catalog
        self.table_constraints = table_constraints

    def _get_zero_budget(self) -> PrivacyBudget:
        """Return a budget with zero epsilon and zero delta."""
        if isinstance(self.budget, PureDPBudget):
            return PureDPBudget(0)
        if isinstance(self.budget, ApproxDPBudget):
            return ApproxDPBudget(0, 0)
        if isinstance(self.budget, RhoZCDPBudget):
            return RhoZCDPBudget(0)
        raise AnalyticsInternalError(f"Unknown budget type {type(self.budget)}.")

    @staticmethod
    def _build_groupby(
        input_domain: SparkDataFrameDomain,
        input_metric: Union[IfGroupedBy, SymmetricDifference, HammingDistance],
        mechanism: NoiseMechanism,
        keyset: KeySet,
    ) -> GroupBy:
        """Build a groupby transformation."""
        # TODO(#1044 and #1547): Update condition to when issue is resolved.
        # isinstance(self._output_measure, RhoZCDP)
        use_l2 = mechanism in (
            NoiseMechanism.DISCRETE_GAUSSIAN,
            NoiseMechanism.GAUSSIAN,
        )
        return GroupBy(
            input_domain=input_domain,
            input_metric=input_metric,
            use_l2=use_l2,
            group_keys=keyset.dataframe(),
        )

    def _build_adaptive_groupby_agg_and_noise_info(
        self,
        input_domain: SparkDataFrameDomain,
        input_metric: Union[IfGroupedBy, SymmetricDifference, HammingDistance],
        stability: Any,
        mechanism: NoiseMechanism,
        columns: Tuple[str, ...],
        keyset: Union[KeySet, Tuple[str, ...]],
        build_groupby_agg_from_groupby: Callable[[GroupBy], Measurement],
        keyset_budget: PrivacyBudget,
    ) -> Tuple[Measurement, NoiseInfo]:
        """Builds a measurement which gets a keyset and performs a groupby aggregation.

        Args:
            input_domain: The domain of the input data.
            input_metric: The metric of the input data.
            stability: The stability of the transformation.
            mechanism: The noise mechanism to use for the aggregation. This is used
                to determine whether to use L1/L2 for the groupby transformation.
            columns: The columns to get the keyset for.
            keyset: The KeySet to use, if using a public keyset. Must match
                `columns`.
            build_groupby_agg_from_groupby: A function that builds a groupby aggregation
                from a groupby. The resulting measurement should satisfy
                `measurement.privacy_relation(stability, agg_budget.value)`.
            keyset_budget: The budget to use for the keyset measurement.

        Returns:
            A tuple of the groupby aggregation measurement and the noise info.
        """
        if keyset is None:
            raise AnalyticsInternalError("No keyset provided.")
        if isinstance(keyset, KeySet):
            if tuple(keyset.dataframe().columns) != columns:
                raise AnalyticsInternalError(
                    f"Keyset columns {keyset.dataframe().columns} do not match "
                    f"columns {columns}."
                )

        def perform_groupby_agg(
            queryable: Queryable,
        ):
            measurement_keyset = queryable(
                MeasurementQuery(
                    self._build_get_keyset_measurement(
                        input_domain=input_domain,
                        input_metric=input_metric,
                        stability=stability,
                        budget=keyset_budget,
                        keyset_or_columns=keyset,
                    )
                )
            )
            groupby = self._build_groupby(
                input_domain, input_metric, mechanism, measurement_keyset
            )
            agg = build_groupby_agg_from_groupby(groupby)
            return queryable(MeasurementQuery(agg))
            # agg will be a groupby sum, avg, ect. measurement.

        groupby_agg = NonInteractivePostProcess(
            create_adaptive_composition(
                input_domain=input_domain,
                input_metric=input_metric,
                d_in=stability,
                privacy_budget=self.adjusted_budget.value,
                output_measure=self.output_measure,
            ),
            perform_groupby_agg,
        )
        # Now calculate noise info, it needs to have the same privacy analysis as the
        # groupby_agg measurement without being adaptive.
        # The key assumption is that a keyset with 1 arbitrary row will have the same
        # privacy analysis as the adaptively selected keyset.
        groupby_schema = StructType(
            [
                struct_field
                for struct_field in input_domain.spark_schema
                if struct_field.name in columns
            ]
        )
        sample_keyset = _build_keyset_for_spark_schema(groupby_schema)
        groupby_sample_keyset = self._build_groupby(
            input_domain, input_metric, mechanism, sample_keyset
        )
        groupby_agg_sample_keyset = build_groupby_agg_from_groupby(
            groupby_sample_keyset
        )
        noise_info = _noise_from_measurement(groupby_agg_sample_keyset)
        return groupby_agg, noise_info

    @abstractmethod
    def _visit_child_transformation(
        self, expr: QueryExpr, mechanism: NoiseMechanism
    ) -> Tuple[Transformation, TableReference, List[Constraint]]:
        pass

    @abstractmethod
    def _handle_enforce(
        self,
        constraint: Constraint,
        child_transformation: Transformation,
        child_ref: TableReference,
        **kwargs,
    ) -> Tuple[Transformation, TableReference]:
        """Append the constraint to the end of the transformation.

        This is a helper method for :meth:`~._truncate_table`.

        It is pulled out to make it easier to override in subclasses which change the
        behavior of constraints, not for code maintainability.
        """

    def _truncate_table(
        self,
        transformation: Transformation,
        reference: TableReference,
        constraints: List[Constraint],
        grouping_columns: Tuple[str, ...],
    ) -> Tuple[Transformation, TableReference]:
        table_transformation = get_table_from_ref(transformation, reference)
        table_metric = table_transformation.output_metric
        if (
            isinstance(table_metric, IfGroupedBy)
            and table_metric.inner_metric == SymmetricDifference()
        ):
            truncatable_constraints = _get_truncatable_constraints(constraints)
            truncatable_constraints.sort(
                key=lambda cs: _constraint_stability(
                    cs, self.output_measure, grouping_columns
                )
            )
            if not truncatable_constraints:
                raise RuntimeError(
                    "A constraint on the number of rows contributed by each ID "
                    "is needed to perform this query (e.g. MaxRowsPerID)."
                )

            for c in truncatable_constraints[0]:
                if not isinstance(
                    c, (MaxRowsPerID, MaxGroupsPerID, MaxRowsPerGroupPerID)
                ):
                    raise AnalyticsInternalError(
                        f"Unexpected constraint type {type(c)} in {c}."
                    )
                if isinstance(c, MaxGroupsPerID):
                    # Taking advantage of the L2 noise behavior only works for
                    # Sessions initialized with a RhoZCDP privacy budget,
                    # and then only when the grouping column
                    # of the constraints is being grouped on.
                    use_l2 = (
                        isinstance(self.output_measure, RhoZCDP)
                        and c.grouping_column in grouping_columns
                    )
                    transformation, reference = self._handle_enforce(
                        c, transformation, reference, update_metric=True, use_l2=use_l2
                    )
                else:
                    (
                        transformation,
                        reference,
                    ) = self._handle_enforce(
                        c, transformation, reference, update_metric=True
                    )
            return transformation, reference

        else:
            # Tables without IDs don't need truncation
            return transformation, reference

    def _validate_approxDP_and_adjust_budget(
        self,
        expr: Union[
            GroupByBoundedAverage,
            GroupByBoundedStdev,
            GroupByBoundedSum,
            GroupByBoundedVariance,
            GroupByCount,
            GroupByCountDistinct,
            GroupByQuantile,
            GetBounds,
        ],
    ) -> None:
        """Validate and set adjusted_budget for ApproxDP queries.

        First, validate that the user is not using a Gaussian noise mechanism with
        ApproxDP. Then, for queries that use noise addition mechanisms replace non-zero
        deltas with zero in self.adjusted_budget. If the user chose this mechanism
        (i.e. didn't use the DEFAULT mechanism) we warn them of this replacement.
        """
        if not isinstance(self.budget, ApproxDPBudget):
            return

        mechanism: Any = getattr(expr, "mechanism", None)
        if mechanism in (
            AverageMechanism.GAUSSIAN,
            CountDistinctMechanism.GAUSSIAN,
            CountMechanism.GAUSSIAN,
            StdevMechanism.GAUSSIAN,
            SumMechanism.GAUSSIAN,
            VarianceMechanism.GAUSSIAN,
        ):
            raise NotImplementedError(
                "Gaussian noise is only supported with a RhoZCDPBudget. Please use "
                "CountMechanism.LAPLACE instead."
            )

        epsilon, delta = self.budget.value
        if isinstance(expr.groupby_keys, tuple) and not self.budget.is_infinite:
            # Automatic Partition Selection is being implemented. Validate the budget.
            if epsilon <= 0:
                raise ValueError(
                    "Automatic partition selection requires a positive epsilon. "
                    f"The budget provided was {self.budget}."
                )
            if delta <= 0:
                raise ValueError(
                    "Automatic partition selection requires a positive delta. "
                    f"The budget provided was {self.budget}."
                )
            return
        else:
            if mechanism in (
                AverageMechanism.LAPLACE,
                CountDistinctMechanism.LAPLACE,
                CountMechanism.LAPLACE,
                StdevMechanism.LAPLACE,
                SumMechanism.LAPLACE,
                VarianceMechanism.LAPLACE,
            ):
                warnings.warn(
                    "When using LAPLACE with an ApproxDPBudget, the delta value of "
                    "the budget will be replaced with zero."
                )
                self.adjusted_budget = ApproxDPBudget(epsilon, 0)
            elif mechanism in (
                AverageMechanism.DEFAULT,
                CountDistinctMechanism.DEFAULT,
                CountMechanism.DEFAULT,
                StdevMechanism.DEFAULT,
                SumMechanism.DEFAULT,
                VarianceMechanism.DEFAULT,
            ):
                self.adjusted_budget = ApproxDPBudget(epsilon, 0)
            elif mechanism is None:
                # Quantile has no mechanism
                self.adjusted_budget = ApproxDPBudget(epsilon, 0)
            else:
                raise AnalyticsInternalError(f"Unknown mechanism {mechanism}.")

<<<<<<< HEAD
=======
    def _add_special_value_handling_to_query(
        self,
        query: Union[
            GroupByBoundedAverage,
            GroupByBoundedStdev,
            GroupByBoundedSum,
            GroupByBoundedVariance,
            GroupByQuantile,
            GetBounds,
        ],
    ):
        """Returns a new query that handles nulls, NaNs and infinite values.

        If the measure column allows nulls or NaNs, the new query
        will drop those values.

        If the measure column allows infinite values, the new query will replace those
        values with the low and high values specified in the query.

        These changes are added immediately before the groupby aggregation in the query.
        """
        expected_schema = query.child.schema(self.catalog)

        # You can't perform these queries on nulls, NaNs, or infinite values
        # so check for those
        try:
            measure_desc = expected_schema[query.measure_column]
        except KeyError as e:
            raise KeyError(
                f"Measure column {query.measure_column} is not in the input schema."
            ) from e

        new_child: QueryExpr
        # If null or NaN values are allowed ...
        if measure_desc.allow_null or (
            measure_desc.column_type == ColumnType.DECIMAL and measure_desc.allow_nan
        ):
            # then drop those values
            # (but don't mutate the original query)
            new_child = DropNullAndNan(
                child=query.child, columns=tuple([query.measure_column])
            )
            query = dataclasses.replace(query, child=new_child)
        if not isinstance(query, GetBounds):
            # If infinite values are allowed...
            if (
                measure_desc.column_type == ColumnType.DECIMAL
                and measure_desc.allow_inf
            ):
                # then clamp them (to low/high values)
                new_child = ReplaceInfinity(
                    child=query.child,
                    replace_with=FrozenDict.from_dict(
                        {query.measure_column: (query.low, query.high)}
                    ),
                )
                query = dataclasses.replace(query, child=new_child)
        return query

>>>>>>> 7c31a3f7
    def _validate_measurement(self, measurement: Measurement, mid_stability: sp.Expr):
        """Validate a measurement."""
        if isinstance(self.adjusted_budget.value, tuple):
            # TODO(#2754): add a log message.
            privacy_function_budget_mismatch = any(
                x > y
                for x, y in zip(
                    measurement.privacy_function(mid_stability),
                    self.adjusted_budget.value,
                )
            )
        else:
            if not isinstance(self.adjusted_budget.value, ExactNumber):
                raise AnalyticsInternalError(
                    "Privacy budget value should be an ExactNumber."
                )
            privacy_function_budget_mismatch = (
                measurement.privacy_function(mid_stability)
                != self.adjusted_budget.value
            )

        if privacy_function_budget_mismatch:
            raise AnalyticsInternalError(
                "Privacy function does not match per-query privacy budget."
            )

    # these don't produce measurements, so they return an error
    def visit_private_source(self, expr: PrivateSourceExpr) -> Any:
        """Visit a PrivateSource query expression (raises an error)."""
        raise NotImplementedError

    def visit_rename(self, expr: RenameExpr) -> Any:
        """Visit a Rename query expression (raises an error)."""
        raise NotImplementedError

    def visit_filter(self, expr: FilterExpr) -> Any:
        """Visit a Filter query expression (raises an error)."""
        raise NotImplementedError

    def visit_select(self, expr: SelectExpr) -> Any:
        """Visit a Select query expression (raises an error)."""
        raise NotImplementedError

    def visit_map(self, expr: MapExpr) -> Any:
        """Visit a Map query expression (raises an error)."""
        raise NotImplementedError

    def visit_flat_map(self, expr: FlatMapExpr) -> Any:
        """Visit a FlatMap query expression (raises an error)."""
        raise NotImplementedError

    def visit_flat_map_by_id(self, expr: FlatMapByIDExpr) -> Any:
        """Visit a FlatMapByID query expression (raises an error)."""
        raise NotImplementedError

    def visit_join_private(self, expr: JoinPrivateExpr) -> Any:
        """Visit a JoinPrivate query expression (raises an error)."""
        raise NotImplementedError

    def visit_join_public(self, expr: JoinPublicExpr) -> Any:
        """Visit a JoinPublic query expression (raises an error)."""
        raise NotImplementedError

    def visit_replace_null_and_nan(self, expr: ReplaceNullAndNan) -> Any:
        """Visit a ReplaceNullAndNan query expression (raises an error)."""
        raise NotImplementedError

    def visit_replace_infinity(self, expr: ReplaceInfinity) -> Any:
        """Visit a ReplaceInfinity query expression (raises an error)."""
        raise NotImplementedError

    def visit_drop_null_and_nan(self, expr: DropNullAndNan) -> Any:
        """Visit a DropNullAndNan query expression (raises an error)."""
        raise NotImplementedError

    def visit_drop_infinity(self, expr: DropInfExpr) -> Any:
        """Visit a DropInfinity query expression (raises an error)."""
        raise NotImplementedError

    def visit_enforce_constraint(self, expr: EnforceConstraint) -> Any:
        """Visit a EnforceConstraint query expression (raises an error)."""
        raise NotImplementedError

    def visit_get_groups(self, expr: GetGroups) -> Any:
        """Visit a GetGroups query expression (raises an error)."""
        raise NotImplementedError

    def _build_get_keyset_measurement(
        self,
        input_domain: SparkDataFrameDomain,
        input_metric: Union[IfGroupedBy, SymmetricDifference, HammingDistance],
        stability: ExactNumber,
        budget: PrivacyBudget,
        keyset_or_columns: Union[KeySet, Tuple[str, ...]],
    ) -> Measurement:
        """Build a Measurement that returns a KeySet.

        Args:
            input_domain: The domain of the input data.
            input_metric: The metric of the input data.
            stability: The input stability the measurement will be applied on.
            budget: The privacy budget to use. Should be zero if using a public keyset.
            keyset_or_columns: Either a KeySet object to return, if using a public
                keyset, or the columns to get the keyset for.
        """
        if isinstance(keyset_or_columns, tuple):
            columns: List[str] = list(keyset_or_columns)
            # Check that the budget is ApproxDP and is nonzero.
            if not isinstance(budget, ApproxDPBudget):
                raise AnalyticsInternalError(
                    "Automatic partition selection requires an ApproxDPBudget, "
                    f"but the budget provided was {type(budget)}."
                )

            if budget.epsilon <= 0 or budget.delta <= 0:
                raise AnalyticsInternalError(
                    "Automatic partition selection requires an ApproxDPBudget with "
                    "epsilon and delta greater than 0. The budget provided was "
                    f"{budget}."
                )
            select = SelectTransformation(input_domain, input_metric, columns)
            keyset_domain = SparkDataFrameDomain(
                schema={col: input_domain[col] for col in columns}
            )

            epsilon, delta = budget.value
            keyset_measurement = select | create_partition_selection_measurement(
                input_domain=keyset_domain,
                d_in=stability,
                epsilon=epsilon,
                delta=delta,
            )

            # Use the resulting KeySet if it is nonempty, otherwise use an empty KeySet.
            def process_function(new_df):
                if new_df.count() == 0:
                    warnings.warn(
                        "This query tried to automatically determine a keyset, but "
                        "a null dataframe was returned from the partition selection."
                        "This may be because the dataset is empty or because the "
                        " ApproxDPBudget used was too small."
                    )
                return KeySet.from_dataframe(new_df.select(columns))

            return PostProcess(keyset_measurement, process_function)

        else:
            columns = keyset_or_columns.dataframe().columns

            if isinstance(budget, PureDPBudget):
                if budget.epsilon != 0:
                    raise AnalyticsInternalError(
                        "Encountered a non-zero budget. "
                        f"Provided budget value is {budget.epsilon}."
                    )
            elif isinstance(budget, ApproxDPBudget):
                if budget.epsilon != 0 or budget.delta != 0:
                    raise AnalyticsInternalError(
                        "Encountered a non-zero budget. "
                        f"Provided budget values are {budget.epsilon}, {budget.delta}."
                    )
            elif isinstance(budget, RhoZCDPBudget):
                if budget.rho != 0:
                    raise AnalyticsInternalError(
                        "Encountered a non-zero budget. "
                        f"Provided budget value is {budget.rho}."
                    )
            else:
                raise AssertionError(f"Unrecognized budget type {type(budget)}")
            keyset_measurement = lambda _: keyset_or_columns  # type: ignore
            no_op = SequentialComposition(
                input_domain=input_domain,
                input_metric=input_metric,
                output_measure=self.output_measure,
                d_in=stability,
                privacy_budget=budget.value,
            )
            return NonInteractivePostProcess(no_op, keyset_measurement)

    def build_groupby_count(
        self,
        input_domain: SparkDataFrameDomain,
        input_metric: Union[IfGroupedBy, SymmetricDifference, HammingDistance],
        stability: Any,
        mechanism: NoiseMechanism,
        budget: PrivacyBudget,
        groupby: GroupBy,
        output_column: str,
    ) -> Measurement:
        """Build a Measurement for a GroupByCount query."""
        return create_count_measurement(
            input_domain=input_domain,
            input_metric=input_metric,
            noise_mechanism=mechanism,
            d_in=stability,
            d_out=budget.value,
            output_measure=self.output_measure,
            groupby_transformation=groupby,
            count_column=output_column,
        )

    def visit_groupby_count(self, expr: GroupByCount) -> Tuple[Measurement, NoiseInfo]:
        """Create a measurement from a GroupByCount query expression."""
        self._validate_approxDP_and_adjust_budget(expr)

        # Peek at the schema, to see if there are errors there
        expr.schema(self.catalog)

        if isinstance(expr.groupby_keys, KeySet):
            groupby_cols = tuple(expr.groupby_keys.dataframe().columns)
            keyset_budget = self._get_zero_budget()
            query_budget = self.adjusted_budget
        else:
            groupby_cols = expr.groupby_keys
            keyset_budget, query_budget = _split_auto_partition_budget(
                self.adjusted_budget
            )

        mechanism = _get_core_mechanism(expr)
        child_transformation, child_ref = self._truncate_table(
            *self._visit_child_transformation(expr.child, mechanism),
            grouping_columns=groupby_cols,
        )
        transformation = get_table_from_ref(child_transformation, child_ref)
        mid_domain = cast(SparkDataFrameDomain, transformation.output_domain)
        mid_metric = cast(
            Union[IfGroupedBy, HammingDistance, SymmetricDifference],
            transformation.output_metric,
        )
        mid_stability = transformation.stability_function(self.stability)

        def _build_groupby_agg_from_groupby(
            groupby: GroupBy,
        ) -> Measurement:
            """Build a Measurement for a GroupByCount query."""
            return self.build_groupby_count(
                input_domain=mid_domain,
                input_metric=mid_metric,
                stability=mid_stability,
                mechanism=mechanism,
                budget=query_budget,
                groupby=groupby,
                output_column=expr.output_column,
            )

        (
            adaptive_groupby_agg,
            noise_info,
        ) = self._build_adaptive_groupby_agg_and_noise_info(
            input_domain=mid_domain,
            input_metric=mid_metric,
            stability=transformation.stability_function(self.stability),
            mechanism=mechanism,
            columns=groupby_cols,
            keyset=expr.groupby_keys,
            build_groupby_agg_from_groupby=_build_groupby_agg_from_groupby,
            keyset_budget=keyset_budget,
        )
        self._validate_measurement(adaptive_groupby_agg, mid_stability)
        return transformation | adaptive_groupby_agg, noise_info

    def build_count_distinct_measurement(
        self,
        input_domain: SparkDataFrameDomain,
        input_metric: Union[IfGroupedBy, SymmetricDifference, HammingDistance],
        mechanism: NoiseMechanism,
        stability: Any,
        budget: PrivacyBudget,
        groupby: GroupBy,
        output_column: str,
    ) -> Measurement:
        """Build a Measurement for a GroupByCountDistinct query."""
        return create_count_distinct_measurement(
            input_domain=input_domain,
            input_metric=input_metric,
            noise_mechanism=mechanism,
            d_in=stability,
            d_out=budget.value,
            output_measure=self.output_measure,
            groupby_transformation=groupby,
            count_column=output_column,
        )

    def visit_groupby_count_distinct(
        self, expr: GroupByCountDistinct
    ) -> Tuple[Measurement, NoiseInfo]:
        """Create a measurement from a GroupByCountDistinct query expression."""
        self._validate_approxDP_and_adjust_budget(expr)

        # Peek at the schema, to see if there are errors there
        expr.schema(self.catalog)

        if isinstance(expr.groupby_keys, KeySet):
            groupby_cols = tuple(expr.groupby_keys.dataframe().columns)
            keyset_budget = self._get_zero_budget()
            query_budget = self.adjusted_budget
        else:
            groupby_cols = expr.groupby_keys
            keyset_budget, query_budget = _split_auto_partition_budget(
                self.adjusted_budget
            )

        mechanism = _get_core_mechanism(expr)
        (
            child_transformation,
            child_ref,
            child_constraints,
        ) = self._visit_child_transformation(expr.child, mechanism)
        constrained_query = _generate_constrained_count_distinct(
            expr,
            expr.child.schema(self.catalog),
            child_constraints,
        )
        if constrained_query is not None:
            return constrained_query.accept(self)

        child_transformation, child_ref = self._truncate_table(
            child_transformation,
            child_ref,
            child_constraints,
            grouping_columns=groupby_cols,
        )
        transformation = get_table_from_ref(child_transformation, child_ref)

        mid_domain = cast(SparkDataFrameDomain, transformation.output_domain)
        mid_metric = cast(
            Union[IfGroupedBy, HammingDistance, SymmetricDifference],
            transformation.output_metric,
        )
        # If not counting all columns, drop the ones that are neither counted
        # nor grouped on.
        if expr.columns_to_count:
            groupby_columns = list(expr.groupby_keys.schema().keys())  # type: ignore
            transformation |= SelectTransformation(
                mid_domain,
                mid_metric,
                list(set(list(expr.columns_to_count) + groupby_columns)),
            )
            mid_domain = cast(SparkDataFrameDomain, transformation.output_domain)
            mid_metric = cast(
                Union[IfGroupedBy, HammingDistance, SymmetricDifference],
                transformation.output_metric,
            )

        mid_stability = transformation.stability_function(self.stability)

        def _build_groupby_agg_from_groupby(
            groupby: GroupBy,
        ) -> Measurement:
            """Build a Measurement for a GroupByCountDistinct query."""
            return self.build_count_distinct_measurement(
                input_domain=mid_domain,
                input_metric=mid_metric,
                mechanism=mechanism,
                stability=mid_stability,
                budget=query_budget,
                groupby=groupby,
                output_column=expr.output_column,
            )

        (
            adaptive_groupby_agg,
            noise_info,
        ) = self._build_adaptive_groupby_agg_and_noise_info(
            input_domain=mid_domain,
            input_metric=mid_metric,
            stability=transformation.stability_function(self.stability),
            mechanism=mechanism,
            columns=groupby_cols,
            keyset=expr.groupby_keys,
            build_groupby_agg_from_groupby=_build_groupby_agg_from_groupby,
            keyset_budget=keyset_budget,
        )
        self._validate_measurement(adaptive_groupby_agg, mid_stability)
        return transformation | adaptive_groupby_agg, noise_info

    def build_groupby_quantile(
        self,
        input_domain: SparkDataFrameDomain,
        input_metric: Union[IfGroupedBy, SymmetricDifference, HammingDistance],
        measure_column: str,
        quantile: float,
        lower: Union[int, float],
        upper: Union[int, float],
        stability: Any,
        budget: PrivacyBudget,
        groupby: GroupBy,
        output_column: str,
    ) -> Measurement:
        """Build a Measurement for a GroupByQuantile query."""
        return create_quantile_measurement(
            input_domain=input_domain,
            input_metric=input_metric,
            measure_column=measure_column,
            quantile=quantile,
            lower=lower,
            upper=upper,
            d_in=stability,
            d_out=budget.value,
            output_measure=self.output_measure,
            groupby_transformation=groupby,
            quantile_column=output_column,
        )

    def visit_groupby_quantile(
        self, expr: GroupByQuantile
    ) -> Tuple[Measurement, NoiseInfo]:
        """Create a measurement from a GroupByQuantile query expression."""
        self._validate_approxDP_and_adjust_budget(expr)

        # Peek at the schema, to see if there are errors there
        expr.schema(self.catalog)

        if isinstance(expr.groupby_keys, KeySet):
            groupby_cols = tuple(expr.groupby_keys.dataframe().columns)
            keyset_budget = self._get_zero_budget()
            query_budget = self.adjusted_budget
        else:
            groupby_cols = expr.groupby_keys
            keyset_budget, query_budget = _split_auto_partition_budget(
                self.adjusted_budget
            )
        # Peek at the schema, to see if there are errors there
        expr.schema(self.catalog)

        child_transformation, child_ref = self._truncate_table(
            *self._visit_child_transformation(expr.child, self.default_mechanism),
            grouping_columns=groupby_cols,
        )
        transformation = get_table_from_ref(child_transformation, child_ref)
        mid_domain = cast(SparkDataFrameDomain, transformation.output_domain)
        mid_metric = cast(
            Union[IfGroupedBy, HammingDistance, SymmetricDifference],
            transformation.output_metric,
        )
        mid_stability = transformation.stability_function(self.stability)

        def _build_groupby_agg_from_groupby(
            groupby: GroupBy,
        ) -> Measurement:
            """Build a Measurement for a GroupByQuantile query."""
            return self.build_groupby_quantile(
                input_domain=mid_domain,
                input_metric=mid_metric,
                measure_column=expr.measure_column,
                quantile=expr.quantile,
                lower=expr.low,  # Uses floats, so doesn't use _get_query_bounds
                upper=expr.high,
                stability=mid_stability,
                budget=query_budget,
                groupby=groupby,
                output_column=expr.output_column,
            )

        (
            adaptive_groupby_agg,
            noise_info,
        ) = self._build_adaptive_groupby_agg_and_noise_info(
            input_domain=mid_domain,
            input_metric=mid_metric,
            stability=transformation.stability_function(self.stability),
            mechanism=self.default_mechanism,
            columns=groupby_cols,
            keyset=expr.groupby_keys,
            build_groupby_agg_from_groupby=_build_groupby_agg_from_groupby,
            keyset_budget=keyset_budget,
        )
        self._validate_measurement(adaptive_groupby_agg, mid_stability)
        return transformation | adaptive_groupby_agg, noise_info

    def build_groupby_bounded_sum(
        self,
        input_domain: SparkDataFrameDomain,
        input_metric: Union[IfGroupedBy, SymmetricDifference, HammingDistance],
        measure_column: str,
        lower: ExactNumber,
        upper: ExactNumber,
        stability: Any,
        mechanism: NoiseMechanism,
        budget: PrivacyBudget,
        groupby: GroupBy,
        output_column: str,
    ) -> Measurement:
        """Build a Measurement for a GroupByBoundedSum query."""
        return create_sum_measurement(
            input_domain=input_domain,
            input_metric=input_metric,
            measure_column=measure_column,
            lower=lower,
            upper=upper,
            noise_mechanism=mechanism,
            d_in=stability,
            d_out=budget.value,
            output_measure=self.output_measure,
            groupby_transformation=groupby,
            sum_column=output_column,
        )

    def visit_groupby_bounded_sum(
        self, expr: GroupByBoundedSum
    ) -> Tuple[Measurement, NoiseInfo]:
        """Create a measurement from a GroupByBoundedSum query expression."""
        self._validate_approxDP_and_adjust_budget(expr)

        # Peek at the schema, to see if there are errors there
        expr.schema(self.catalog)

        if isinstance(expr.groupby_keys, KeySet):
            groupby_cols = tuple(expr.groupby_keys.dataframe().columns)
            keyset_budget = self._get_zero_budget()
            query_budget = self.adjusted_budget
        else:
            groupby_cols = expr.groupby_keys
            keyset_budget, query_budget = _split_auto_partition_budget(
                self.adjusted_budget
            )

        lower, upper = _get_query_bounds(expr)
        mechanism = _get_core_mechanism(expr)

        child_transformation, child_ref = self._truncate_table(
            *self._visit_child_transformation(expr.child, mechanism),
            grouping_columns=groupby_cols,
        )
        transformation = get_table_from_ref(child_transformation, child_ref)
        mid_domain = cast(SparkDataFrameDomain, transformation.output_domain)
        mid_metric = cast(
            Union[IfGroupedBy, HammingDistance, SymmetricDifference],
            transformation.output_metric,
        )
        mid_stability = transformation.stability_function(self.stability)

        def _build_groupby_agg_from_groupby(
            groupby: GroupBy,
        ) -> Measurement:
            """Build a Measurement for a GroupByBoundedSum query."""
            return self.build_groupby_bounded_sum(
                input_domain=mid_domain,
                input_metric=mid_metric,
                measure_column=expr.measure_column,
                lower=lower,
                upper=upper,
                stability=mid_stability,
                mechanism=mechanism,
                budget=query_budget,
                groupby=groupby,
                output_column=expr.output_column,
            )

        (
            adaptive_groupby_agg,
            noise_info,
        ) = self._build_adaptive_groupby_agg_and_noise_info(
            input_domain=mid_domain,
            input_metric=mid_metric,
            stability=transformation.stability_function(self.stability),
            mechanism=mechanism,
            columns=groupby_cols,
            keyset=expr.groupby_keys,
            build_groupby_agg_from_groupby=_build_groupby_agg_from_groupby,
            keyset_budget=keyset_budget,
        )
        self._validate_measurement(adaptive_groupby_agg, mid_stability)
        return transformation | adaptive_groupby_agg, noise_info

    def build_groupby_bounded_average(
        self,
        input_domain: SparkDataFrameDomain,
        input_metric: Union[IfGroupedBy, SymmetricDifference, HammingDistance],
        measure_column: str,
        lower: ExactNumber,
        upper: ExactNumber,
        stability: Any,
        mechanism: NoiseMechanism,
        budget: PrivacyBudget,
        groupby: GroupBy,
        output_column: str,
    ) -> Measurement:
        """Build a Measurement for a GroupByBoundedAverage query."""
        return create_average_measurement(
            input_domain=input_domain,
            input_metric=input_metric,
            measure_column=measure_column,
            lower=lower,
            upper=upper,
            noise_mechanism=mechanism,
            d_in=stability,
            d_out=budget.value,
            output_measure=self.output_measure,
            groupby_transformation=groupby,
            average_column=output_column,
        )

    def visit_groupby_bounded_average(
        self, expr: GroupByBoundedAverage
    ) -> Tuple[Measurement, NoiseInfo]:
        """Create a measurement from a GroupByBoundedAverage query expression."""
        self._validate_approxDP_and_adjust_budget(expr)

        # Peek at the schema, to see if there are errors there
        expr.schema(self.catalog)

        if isinstance(expr.groupby_keys, KeySet):
            groupby_cols = tuple(expr.groupby_keys.dataframe().columns)
            keyset_budget = self._get_zero_budget()
            query_budget = self.adjusted_budget
        else:
            groupby_cols = expr.groupby_keys
            keyset_budget, query_budget = _split_auto_partition_budget(
                self.adjusted_budget
            )

        lower, upper = _get_query_bounds(expr)
        mechanism = _get_core_mechanism(expr)

        child_transformation, child_ref = self._truncate_table(
            *self._visit_child_transformation(expr.child, mechanism),
            grouping_columns=groupby_cols,
        )
        transformation = get_table_from_ref(child_transformation, child_ref)
        mid_domain = cast(SparkDataFrameDomain, transformation.output_domain)
        mid_metric = cast(
            Union[IfGroupedBy, HammingDistance, SymmetricDifference],
            transformation.output_metric,
        )
        mid_stability = transformation.stability_function(self.stability)

        def _build_groupby_agg_from_groupby(
            groupby: GroupBy,
        ) -> Measurement:
            """Build a Measurement for a GroupByBoundedAverage query."""
            return self.build_groupby_bounded_average(
                input_domain=mid_domain,
                input_metric=mid_metric,
                measure_column=expr.measure_column,
                lower=lower,
                upper=upper,
                stability=mid_stability,
                mechanism=mechanism,
                budget=query_budget,
                groupby=groupby,
                output_column=expr.output_column,
            )

        (
            adaptive_groupby_agg,
            noise_info,
        ) = self._build_adaptive_groupby_agg_and_noise_info(
            input_domain=mid_domain,
            input_metric=mid_metric,
            stability=transformation.stability_function(self.stability),
            mechanism=mechanism,
            columns=groupby_cols,
            keyset=expr.groupby_keys,
            build_groupby_agg_from_groupby=_build_groupby_agg_from_groupby,
            keyset_budget=keyset_budget,
        )
        self._validate_measurement(adaptive_groupby_agg, mid_stability)
        return transformation | adaptive_groupby_agg, noise_info

    def build_groupby_bounded_variance(
        self,
        input_domain: SparkDataFrameDomain,
        input_metric: Union[IfGroupedBy, SymmetricDifference, HammingDistance],
        measure_column: str,
        lower: ExactNumber,
        upper: ExactNumber,
        stability: Any,
        mechanism: NoiseMechanism,
        budget: PrivacyBudget,
        groupby: GroupBy,
        output_column: str,
    ) -> Measurement:
        """Build a Measurement for a GroupByBoundedVariance query."""
        return create_variance_measurement(
            input_domain=input_domain,
            input_metric=input_metric,
            measure_column=measure_column,
            lower=lower,
            upper=upper,
            noise_mechanism=mechanism,
            d_in=stability,
            d_out=budget.value,
            output_measure=self.output_measure,
            groupby_transformation=groupby,
            variance_column=output_column,
        )

    def visit_groupby_bounded_variance(
        self, expr: GroupByBoundedVariance
    ) -> Tuple[Measurement, NoiseInfo]:
        """Create a measurement from a GroupByBoundedVariance query expression."""
        self._validate_approxDP_and_adjust_budget(expr)

        # Peek at the schema, to see if there are errors there
        expr.schema(self.catalog)

        if isinstance(expr.groupby_keys, KeySet):
            groupby_cols = tuple(expr.groupby_keys.dataframe().columns)
            keyset_budget = self._get_zero_budget()
            query_budget = self.adjusted_budget
        else:
            groupby_cols = expr.groupby_keys
            keyset_budget, query_budget = _split_auto_partition_budget(
                self.adjusted_budget
            )

        lower, upper = _get_query_bounds(expr)
        mechanism = _get_core_mechanism(expr)

        child_transformation, child_ref = self._truncate_table(
            *self._visit_child_transformation(expr.child, mechanism),
            grouping_columns=groupby_cols,
        )
        transformation = get_table_from_ref(child_transformation, child_ref)
        mid_domain = cast(SparkDataFrameDomain, transformation.output_domain)
        mid_metric = cast(
            Union[IfGroupedBy, HammingDistance, SymmetricDifference],
            transformation.output_metric,
        )
        mid_stability = transformation.stability_function(self.stability)

        def _build_groupby_agg_from_groupby(
            groupby: GroupBy,
        ) -> Measurement:
            """Build a Measurement for a GroupByBoundedVariance query."""
            return self.build_groupby_bounded_variance(
                input_domain=mid_domain,
                input_metric=mid_metric,
                measure_column=expr.measure_column,
                lower=lower,
                upper=upper,
                stability=mid_stability,
                mechanism=mechanism,
                budget=query_budget,
                groupby=groupby,
                output_column=expr.output_column,
            )

        (
            adaptive_groupby_agg,
            noise_info,
        ) = self._build_adaptive_groupby_agg_and_noise_info(
            input_domain=mid_domain,
            input_metric=mid_metric,
            stability=transformation.stability_function(self.stability),
            mechanism=mechanism,
            columns=groupby_cols,
            keyset=expr.groupby_keys,
            build_groupby_agg_from_groupby=_build_groupby_agg_from_groupby,
            keyset_budget=keyset_budget,
        )
        self._validate_measurement(adaptive_groupby_agg, mid_stability)
        return transformation | adaptive_groupby_agg, noise_info

    def build_groupby_bounded_stdev(
        self,
        input_domain: SparkDataFrameDomain,
        input_metric: Union[IfGroupedBy, SymmetricDifference, HammingDistance],
        measure_column: str,
        lower: ExactNumber,
        upper: ExactNumber,
        stability: Any,
        mechanism: NoiseMechanism,
        budget: PrivacyBudget,
        groupby: GroupBy,
        output_column: str,
    ) -> Measurement:
        """Build a Measurement for a GroupByBoundedStdev query."""
        return create_standard_deviation_measurement(
            input_domain=input_domain,
            input_metric=input_metric,
            measure_column=measure_column,
            lower=lower,
            upper=upper,
            noise_mechanism=mechanism,
            d_in=stability,
            d_out=budget.value,
            output_measure=self.output_measure,
            groupby_transformation=groupby,
            standard_deviation_column=output_column,
        )

    def visit_groupby_bounded_stdev(
        self, expr: GroupByBoundedStdev
    ) -> Tuple[Measurement, NoiseInfo]:
        """Create a measurement from a GroupByBoundedStdev query expression."""
        self._validate_approxDP_and_adjust_budget(expr)

        # Peek at the schema, to see if there are errors there
        expr.schema(self.catalog)

        if isinstance(expr.groupby_keys, KeySet):
            groupby_cols = tuple(expr.groupby_keys.dataframe().columns)
            keyset_budget = self._get_zero_budget()
            query_budget = self.adjusted_budget
        else:
            groupby_cols = expr.groupby_keys
            keyset_budget, query_budget = _split_auto_partition_budget(
                self.adjusted_budget
            )

        lower, upper = _get_query_bounds(expr)
        mechanism = _get_core_mechanism(expr)

        child_transformation, child_ref = self._truncate_table(
            *self._visit_child_transformation(expr.child, mechanism),
            grouping_columns=groupby_cols,
        )
        transformation = get_table_from_ref(child_transformation, child_ref)
        mid_domain = cast(SparkDataFrameDomain, transformation.output_domain)
        mid_metric = cast(
            Union[IfGroupedBy, HammingDistance, SymmetricDifference],
            transformation.output_metric,
        )
        mid_stability = transformation.stability_function(self.stability)

        def _build_groupby_agg_from_groupby(
            groupby: GroupBy,
        ) -> Measurement:
            """Build a Measurement for a GroupByBoundedStdev query."""
            return self.build_groupby_bounded_stdev(
                input_domain=mid_domain,
                input_metric=mid_metric,
                measure_column=expr.measure_column,
                lower=lower,
                upper=upper,
                stability=mid_stability,
                mechanism=mechanism,
                budget=query_budget,
                groupby=groupby,
                output_column=expr.output_column,
            )

        (
            adaptive_groupby_agg,
            noise_info,
        ) = self._build_adaptive_groupby_agg_and_noise_info(
            input_domain=mid_domain,
            input_metric=mid_metric,
            stability=transformation.stability_function(self.stability),
            mechanism=mechanism,
            columns=groupby_cols,
            keyset=expr.groupby_keys,
            build_groupby_agg_from_groupby=_build_groupby_agg_from_groupby,
            keyset_budget=keyset_budget,
        )
        self._validate_measurement(adaptive_groupby_agg, mid_stability)
        return transformation | adaptive_groupby_agg, noise_info

    def build_bound_selection_measurement(
        self,
        input_domain: SparkDataFrameDomain,
        input_metric: Union[IfGroupedBy, SymmetricDifference],
        measure_column: str,
        threshold: float,
        lower_bound_column: str,
        upper_bound_column: str,
        stability: Any,
        budget: PrivacyBudget,
        groupby: GroupBy,
    ) -> Measurement:
        """Helper method to build the appropriate bound selection Measurement."""
        return create_bounds_measurement(
            input_domain=input_domain,
            input_metric=input_metric,
            measure_column=measure_column,
            threshold=threshold,  # TODO: Make threshold optional.
            lower_bound_column=lower_bound_column,
            upper_bound_column=upper_bound_column,
            d_in=stability,
            d_out=budget.value,
            output_measure=self.output_measure,
            groupby_transformation=groupby,
        )

    def visit_get_bounds(self, expr: GetBounds) -> Tuple[Measurement, NoiseInfo]:
        """Create a measurement from a GetBounds query expression."""
        self._validate_approxDP_and_adjust_budget(expr)

        # Peek at the schema, to see if there are errors there
        expr.schema(self.catalog)

        if isinstance(expr.groupby_keys, KeySet):
            groupby_cols = tuple(expr.groupby_keys.dataframe().columns)
            keyset_budget = self._get_zero_budget()
            query_budget = self.adjusted_budget
        else:
            groupby_cols = expr.groupby_keys
            keyset_budget, query_budget = _split_auto_partition_budget(
                self.adjusted_budget
            )

        # Peek at the schema, to see if there are errors there
        expr.schema(self.catalog)

        child_transformation, child_ref = self._truncate_table(
            *self._visit_child_transformation(expr.child, NoiseMechanism.GEOMETRIC),
            grouping_columns=groupby_cols,
        )

        transformation = get_table_from_ref(child_transformation, child_ref)
        if not isinstance(transformation.output_domain, SparkDataFrameDomain):
            raise AnalyticsInternalError(
                "Expected the output domain to be a SparkDataFrameDomain."
            )

        # squares the sensitivity in zCDP, which is a worst-case analysis
        # that we may be able to improve.
        if isinstance(transformation.output_metric, IfGroupedBy):
            transformation |= UnwrapIfGroupedBy(
                transformation.output_domain, transformation.output_metric
            )

        if not isinstance(transformation.output_domain, SparkDataFrameDomain):
            raise AnalyticsInternalError(
                "Expected the output domain to be a SparkDataFrameDomain, "
                f"but got {type(transformation.output_domain)} instead."
            )
        if not isinstance(
            transformation.output_metric,
            (IfGroupedBy, HammingDistance, SymmetricDifference),
        ):
            raise AnalyticsInternalError(
                "Unrecognized metric type for GetBounds query."
                f"Metric type is {type(transformation.output_metric)}."
            )

        mid_domain = transformation.output_domain
        mid_metric = cast(
            Union[IfGroupedBy, SymmetricDifference],
            transformation.output_metric,
        )

        mid_stability = transformation.stability_function(self.stability)
        if not isinstance(transformation.output_domain, SparkDataFrameDomain):
            raise AnalyticsInternalError(
                "Expected the output domain to be a SparkDataFrameDomain, "
                f"but got {type(transformation.output_domain)} instead."
            )

        def _build_groupby_agg_from_groupby(
            groupby: GroupBy,
        ) -> Measurement:
            """Build a Measurement for a GetBounds query."""
            return self.build_bound_selection_measurement(
                input_domain=mid_domain,
                input_metric=mid_metric,
                measure_column=expr.measure_column,
                threshold=0.95,  # TODO: Make threshold optional.
                lower_bound_column=expr.lower_bound_column,
                upper_bound_column=expr.upper_bound_column,
                stability=mid_stability,
                budget=query_budget,
                groupby=groupby,
            )

        (
            adaptive_groupby_agg,
            noise_info,
        ) = self._build_adaptive_groupby_agg_and_noise_info(
            input_domain=mid_domain,
            input_metric=mid_metric,
            stability=transformation.stability_function(self.stability),
            mechanism=self.default_mechanism,
            columns=groupby_cols,
            keyset=expr.groupby_keys,
            build_groupby_agg_from_groupby=_build_groupby_agg_from_groupby,
            keyset_budget=keyset_budget,
        )
        self._validate_measurement(adaptive_groupby_agg, mid_stability)
        return transformation | adaptive_groupby_agg, noise_info

    def visit_suppress_aggregates(
        self, expr: SuppressAggregates
    ) -> Tuple[Measurement, NoiseInfo]:
        """Create a measurement from a SuppressAggregates query expression."""
        expr.schema(self.catalog)

        child_measurement, noise_info = expr.child.accept(self)
        if not isinstance(child_measurement, Measurement):
            raise AnalyticsInternalError(
                "Expected child to return a Measurement, but got "
                f"{type(child_measurement)} instead."
            )

        def suppression_function(df: DataFrame) -> DataFrame:
            """Suppress rows where the column is less than the desired threshold."""
            return df.filter(df[expr.column] >= expr.threshold)

        return (PostProcess(child_measurement, suppression_function), noise_info)<|MERGE_RESOLUTION|>--- conflicted
+++ resolved
@@ -674,68 +674,6 @@
             else:
                 raise AnalyticsInternalError(f"Unknown mechanism {mechanism}.")
 
-<<<<<<< HEAD
-=======
-    def _add_special_value_handling_to_query(
-        self,
-        query: Union[
-            GroupByBoundedAverage,
-            GroupByBoundedStdev,
-            GroupByBoundedSum,
-            GroupByBoundedVariance,
-            GroupByQuantile,
-            GetBounds,
-        ],
-    ):
-        """Returns a new query that handles nulls, NaNs and infinite values.
-
-        If the measure column allows nulls or NaNs, the new query
-        will drop those values.
-
-        If the measure column allows infinite values, the new query will replace those
-        values with the low and high values specified in the query.
-
-        These changes are added immediately before the groupby aggregation in the query.
-        """
-        expected_schema = query.child.schema(self.catalog)
-
-        # You can't perform these queries on nulls, NaNs, or infinite values
-        # so check for those
-        try:
-            measure_desc = expected_schema[query.measure_column]
-        except KeyError as e:
-            raise KeyError(
-                f"Measure column {query.measure_column} is not in the input schema."
-            ) from e
-
-        new_child: QueryExpr
-        # If null or NaN values are allowed ...
-        if measure_desc.allow_null or (
-            measure_desc.column_type == ColumnType.DECIMAL and measure_desc.allow_nan
-        ):
-            # then drop those values
-            # (but don't mutate the original query)
-            new_child = DropNullAndNan(
-                child=query.child, columns=tuple([query.measure_column])
-            )
-            query = dataclasses.replace(query, child=new_child)
-        if not isinstance(query, GetBounds):
-            # If infinite values are allowed...
-            if (
-                measure_desc.column_type == ColumnType.DECIMAL
-                and measure_desc.allow_inf
-            ):
-                # then clamp them (to low/high values)
-                new_child = ReplaceInfinity(
-                    child=query.child,
-                    replace_with=FrozenDict.from_dict(
-                        {query.measure_column: (query.low, query.high)}
-                    ),
-                )
-                query = dataclasses.replace(query, child=new_child)
-        return query
-
->>>>>>> 7c31a3f7
     def _validate_measurement(self, measurement: Measurement, mid_stability: sp.Expr):
         """Validate a measurement."""
         if isinstance(self.adjusted_budget.value, tuple):
